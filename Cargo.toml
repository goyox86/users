[package]
name = "redox_users"
version = "0.3.1"
authors = ["Jose Narvaez <goyox86@gmail.com>", "Wesley Hershberger <mggmugginsmc@gmail.com>"]
description = "A Rust library to access Redox users and groups functionality"
license = "MIT"
repository = "https://gitlab.redox-os.org/redox-os/users"
documentation = "https://docs.rs/redox_users"
readme = "README.md"
keywords = ["redox", "auth"]

[dependencies]
rust-argon2 = "0.5"
getrandom = "0.1"
<<<<<<< HEAD
redox_syscall = "0.1"
failure = "0.1.1"
=======
redox_syscall = "0.1"
>>>>>>> 74986ef2
<|MERGE_RESOLUTION|>--- conflicted
+++ resolved
@@ -12,9 +12,4 @@
 [dependencies]
 rust-argon2 = "0.5"
 getrandom = "0.1"
-<<<<<<< HEAD
-redox_syscall = "0.1"
-failure = "0.1.1"
-=======
-redox_syscall = "0.1"
->>>>>>> 74986ef2
+redox_syscall = "0.1"