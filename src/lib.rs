--- conflicted
+++ resolved
@@ -46,11 +46,6 @@
 use std::thread;
 use std::time::Duration;
 
-<<<<<<< HEAD
-use failure::Error;
-use syscall::Error as SyscallError;
-=======
->>>>>>> 74986ef2
 #[cfg(target_os = "redox")]
 use syscall::flag::{O_EXLOCK, O_SHLOCK};
 use syscall::Error as SyscallError;
@@ -210,11 +205,7 @@
         let password = password.as_ref();
 
         self.hash = if password != "" {
-<<<<<<< HEAD
-            let mut buf = [0; 8];
-=======
             let mut buf = [0u8; 8];
->>>>>>> 74986ef2
             getrandom::getrandom(&mut buf)?;
             let salt = format!("{:X}", u64::from_ne_bytes(buf));
             let config = argon2::Config::default();
